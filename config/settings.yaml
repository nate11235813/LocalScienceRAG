# Configuration file for RAG application
model:
<<<<<<< HEAD
  id: unsloth/gpt-oss-20b-BF16
  dtype: float32
  device: cpu
  max_new_tokens: 200
  temperature: 0.3
=======
  id: "unsloth/gpt-oss-20b-BF16"
  dtype: "bfloat16"
  device: "mps"
  max_new_tokens: 512
  temperature: 0.7
>>>>>>> a8ddd218
  do_sample: true

embeddings:
  model_name: "sentence-transformers/all-MiniLM-L6-v2"
  device: "mps"  # Use "cpu" to save GPU memory

vector_store:
  index_dir: "data/faiss_store"
  chunk_size: 1000
  chunk_overlap: 150
  top_k: 4

paths:
  pdf_dir: "data/science_pdfs"
  
logging:
  level: "INFO"
  format: "%(asctime)s - %(name)s - %(levelname)s - %(message)s"
  
ui:
  show_spinner: true
  system_prompt: |
    You are an expert biomechanics assistant.
    Answer concisely and cite supporting chunks like [1], [2].
    Do not reveal your internal analysis or reasoning steps.<|MERGE_RESOLUTION|>--- conflicted
+++ resolved
@@ -1,18 +1,10 @@
 # Configuration file for RAG application
 model:
-<<<<<<< HEAD
-  id: unsloth/gpt-oss-20b-BF16
-  dtype: float32
-  device: cpu
-  max_new_tokens: 200
-  temperature: 0.3
-=======
   id: "unsloth/gpt-oss-20b-BF16"
   dtype: "bfloat16"
   device: "mps"
   max_new_tokens: 512
   temperature: 0.7
->>>>>>> a8ddd218
   do_sample: true
 
 embeddings:
